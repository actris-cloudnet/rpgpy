--- conflicted
+++ resolved
@@ -117,12 +117,9 @@
             _ = np.fromfile(file, 'i4', 24)
             _ = np.fromfile(file, 'uint32', 10000)
 
-<<<<<<< HEAD
+        if level == 0:
+            # adding velocity vectors for each chirp
             velocity_vectors = []
-=======
-        # adding velocity vectors for each chirp
-        if level == 0:
->>>>>>> 26e0d867
             for c in range(n_chirp):
                 n_bins = header['SpecN'][c]
                 n_bins_max = np.max(header['SpecN'])
